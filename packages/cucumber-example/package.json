{
  "name": "nightwatch-api-cucumber",
  "version": "1.0.0",
  "description": "Demonstration for using Nightwatch API from CucumberJS test runner",
  "main": "index.js",
  "scripts": {
    "test:chrome": "cross-env browser=chrome npm test",
    "test:firefox": "cross-env browser=firefox npm test",
    "test": "cucumber-js --require-module babel-core/register --require cucumber.conf.js --require step-definitions --format node_modules/cucumber-pretty"
  },
  "repository": "git@github.com:mucsi96/nightwatch-api.git",
  "author": "Igor Mucsicska <mucsi_96@yahoo.com>",
  "license": "MIT",
  "devDependencies": {
    "babel-cli": "^6.26.0",
    "babel-core": "^6.26.3",
    "babel-preset-env": "^1.7.0",
    "chromedriver": "2.46.0",
    "cross-env": "^5.2.0",
    "cucumber": "^5.1.0",
    "cucumber-pretty": "^1.5.0",
    "geckodriver": "^1.14.1",
<<<<<<< HEAD
    "nightwatch": "^1.0.18",
    "nightwatch-api": "latest"
=======
    "nightwatch": "^1.0.19",
    "nightwatch-api": "latest",
    "start-server-and-test": "^1.7.11"
>>>>>>> 8bc63ca8
  }
}<|MERGE_RESOLUTION|>--- conflicted
+++ resolved
@@ -20,13 +20,7 @@
     "cucumber": "^5.1.0",
     "cucumber-pretty": "^1.5.0",
     "geckodriver": "^1.14.1",
-<<<<<<< HEAD
-    "nightwatch": "^1.0.18",
+    "nightwatch": "^1.0.19",
     "nightwatch-api": "latest"
-=======
-    "nightwatch": "^1.0.19",
-    "nightwatch-api": "latest",
-    "start-server-and-test": "^1.7.11"
->>>>>>> 8bc63ca8
   }
 }