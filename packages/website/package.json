--- conflicted
+++ resolved
@@ -43,16 +43,9 @@
     "json-loader": "^0.5.7",
     "lighthouse": "^4.1.0",
     "loader-utils": "^1.2.3",
-<<<<<<< HEAD
-    "netlify-cli": "^2.6.0",
-    "raw-loader": "^1.0.0",
-    "serve": "^10.1.1",
-    "simple-icons": "^1.9.17",
-=======
     "netlify-cli": "^2.6.6",
     "serve": "^10.1.2",
     "simple-icons": "^1.9.19",
->>>>>>> 8d86e9ea
     "static-site-generator-webpack-plugin": "^3.4.2",
     "style-loader": "^0.23.1",
     "twemoji": "^11.3.0",
